import { ChatRequest, ChatResponse } from "@/types";
import api from "@/views/ia/service/api";

// Servicios para el chat
export const chatService = {
  sendMessage: async (request: ChatRequest): Promise<ChatResponse> => {
<<<<<<< HEAD
    const response = await api.post('/chat', {
      query: request.message,
      session_id: request.session_id,
=======
    const response = await api.post('/chat', { ...request,
      query: request.message,
>>>>>>> 7371e22a
    });
    return response.data;
  },
};<|MERGE_RESOLUTION|>--- conflicted
+++ resolved
@@ -4,14 +4,8 @@
 // Servicios para el chat
 export const chatService = {
   sendMessage: async (request: ChatRequest): Promise<ChatResponse> => {
-<<<<<<< HEAD
-    const response = await api.post('/chat', {
-      query: request.message,
-      session_id: request.session_id,
-=======
     const response = await api.post('/chat', { ...request,
       query: request.message,
->>>>>>> 7371e22a
     });
     return response.data;
   },
